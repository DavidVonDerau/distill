--- conflicted
+++ resolved
@@ -3,22 +3,42 @@
 pub use atelier_importer as importer;
 pub use atelier_loader as loader;
 
-<<<<<<< HEAD
+use atelier_core::{AssetRef, AssetUuid};
+use atelier_loader::handle::{Handle, SerdeContext};
+
+pub fn make_handle<T>(uuid: AssetUuid) -> Handle<T> {
+    SerdeContext::with_active(|loader_info_provider, ref_op_sender| {
+        let load_handle = loader_info_provider
+            .get_load_handle(&AssetRef::Uuid(uuid))
+            .unwrap();
+        Handle::<T>::new(ref_op_sender.clone(), load_handle)
+    })
+}
+
+pub fn make_handle_from_str<T>(uuid_str: &str) -> Result<Handle<T>, atelier_core::uuid::Error> {
+    use std::str::FromStr;
+    Ok(make_handle(AssetUuid(
+        *atelier_core::uuid::Uuid::from_str(uuid_str)?.as_bytes(),
+    )))
+}
+
 #[cfg(test)]
 mod tests {
-    use atelier_core::AssetUuid;
-    use atelier_core::{AssetRef, AssetTypeId};
+    use atelier_core::{AssetRef, AssetTypeId, AssetUuid};
     use atelier_daemon::{init_logging, AssetDaemon};
-    use atelier_importer::{AsyncImporter, ImportedAsset, ImporterValue, Result as ImportResult};
+    use atelier_importer::{
+        AsyncImporter, ImportOp, ImportedAsset, ImporterValue, Result as ImportResult,
+    };
     use atelier_loader::{
-        storage::{
-            AssetLoadOp, AssetStorage, DefaultIndirectionResolver, LoadStatus, LoaderInfoProvider,
-        },
-        LoadHandle, Loader, RpcIO,
+        rpc_io::RpcIO,
+        storage::DefaultIndirectionResolver,
+        storage::{AssetLoadOp, AssetStorage, LoadStatus, LoaderInfoProvider},
+        LoadHandle, Loader,
     };
+
     use futures_core::future::BoxFuture;
     use futures_io::AsyncRead;
-    use futures_util::AsyncReadExt;
+    use futures_util::io::AsyncReadExt;
     use serde::{Deserialize, Serialize};
     use std::{
         collections::HashMap,
@@ -131,6 +151,7 @@
 
         fn import<'a>(
             &'a self,
+            _op: &'a mut ImportOp,
             source: &'a mut (dyn AsyncRead + Unpin + Send + Sync),
             txt_format: &'a Self::Options,
             state: &'a mut Self::State,
@@ -163,25 +184,6 @@
                 })
             })
         }
-    }
-
-    fn spawn_daemon(daemon_address: &str) -> JoinHandle<()> {
-        let daemon_address = daemon_address
-            .parse()
-            .expect("Failed to parse string as `SocketAddr`.");
-        thread::Builder::new()
-            .name("atelier-daemon".to_string())
-            .spawn(move || {
-                let tests_path = PathBuf::from_iter(&[env!("CARGO_MANIFEST_DIR"), "tests"]);
-
-                AssetDaemon::default()
-                    .with_db_path(tests_path.join("assets_db"))
-                    .with_address(daemon_address)
-                    .with_importer("txt", TxtImporter)
-                    .with_asset_dirs(vec![tests_path.join("assets")])
-                    .run();
-            })
-            .expect("Failed to spawn `atelier-daemon` thread.")
     }
 
     fn wait_for_status(
@@ -317,23 +319,23 @@
         })
         .collect::<Vec<(AssetUuid, &'static str)>>()
     }
-=======
-use atelier_core::{AssetRef, AssetUuid};
-use atelier_loader::handle::{Handle, SerdeContext};
-
-pub fn make_handle<T>(uuid: AssetUuid) -> Handle<T> {
-    SerdeContext::with_active(|loader_info_provider, ref_op_sender| {
-        let load_handle = loader_info_provider
-            .get_load_handle(&AssetRef::Uuid(uuid))
-            .unwrap();
-        Handle::<T>::new(ref_op_sender.clone(), load_handle)
-    })
-}
-
-pub fn make_handle_from_str<T>(uuid_str: &str) -> Result<Handle<T>, atelier_core::uuid::Error> {
-    use std::str::FromStr;
-    Ok(make_handle(AssetUuid(
-        *atelier_core::uuid::Uuid::from_str(uuid_str)?.as_bytes(),
-    )))
->>>>>>> 0a05a399
+
+    fn spawn_daemon(daemon_address: &str) -> JoinHandle<()> {
+        let daemon_address = daemon_address
+            .parse()
+            .expect("Failed to parse string as `SocketAddr`.");
+        thread::Builder::new()
+            .name("atelier-daemon".to_string())
+            .spawn(move || {
+                let tests_path = PathBuf::from_iter(&[env!("CARGO_MANIFEST_DIR"), "tests"]);
+
+                AssetDaemon::default()
+                    .with_db_path(tests_path.join("assets_db"))
+                    .with_address(daemon_address)
+                    .with_importer("txt", TxtImporter)
+                    .with_asset_dirs(vec![tests_path.join("assets")])
+                    .run();
+            })
+            .expect("Failed to spawn `atelier-daemon` thread.")
+    }
 }