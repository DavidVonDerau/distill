--- conflicted
+++ resolved
@@ -1,42 +1,7 @@
-(
-<<<<<<< HEAD
-    version: 1,
-    import_hash: Some(2001196813644415423),
-    importer_version: 1,
-    importer_type: "162ede20-6fdd-44c1-8387-8f93983c067c",
-=======
-    version: 2,
->>>>>>> f4886d7a
-    importer_options: (),
-    importer_state: (
-        id: Some("888dce0b-282a-4c4a-bdef-4e1de588145f"),
-    ),
-<<<<<<< HEAD
-    assets: [
-        (
-            id: "888dce0b-282a-4c4a-bdef-4e1de588145f",
-            search_tags: [
-                ("file_name", Some("custom_asset.ron")),
-            ],
-            build_pipeline: None,
-            artifact: Some((
-                id: (1452492512431649541),
-                asset_id: "888dce0b-282a-4c4a-bdef-4e1de588145f",
-                build_deps: [
-                    Uuid("36605880-e92e-4d87-818f-acc2ab236e9c"),
-                    Path("amethyst.png"),
-                ],
-                load_deps: [
-                    Path("amethyst.png"),
-                    Uuid("36605880-e92e-4d87-818f-acc2ab236e9c"),
-                ],
-                compression: None,
-                compressed_size: Some(62),
-                uncompressed_size: Some(62),
-                type_id: "fab4249b-f95d-411d-a017-7549df090a4f",
-            )),
-        ),
-    ],
-=======
->>>>>>> f4886d7a
+(
+    version: 2,
+    importer_options: (),
+    importer_state: (
+        id: Some("888dce0b-282a-4c4a-bdef-4e1de588145f"),
+    ),
 )