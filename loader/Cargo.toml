--- conflicted
+++ resolved
@@ -6,82 +6,43 @@
 license = "MIT OR Apache-2.0"
 
 [dependencies]
-<<<<<<< HEAD
 crossbeam-channel = "0.5.0"
-=======
-crossbeam-channel = "0.4"
->>>>>>> 0a05a399
 atelier-core = { path = "../core", version = "0.1.0", features = ["serde-1"] }
 atelier-schema = { path = "../schema", version = "0.1.0", optional = true }
-tokio = { version = "0.2", features = [
-    "tcp",
-    "sync",
-    "rt-core",
-    "rt-util",
-    "stream"
-], optional = true }
+tokio = { version = "0.2", features = ["tcp", "sync", "rt-core", "rt-util", "stream"], optional = true }
 tokio-util = { version = "0.3", features = ["compat"], optional = true }
-<<<<<<< HEAD
-futures-util = { version = "0.3.9", default-features = false, features = ["io"], optional = true }
+futures-util = { version = "0.3", default-features = false, features = ["io"], optional = true }
 futures-channel = { version = "0.3", default-features = false, features = ["alloc"] }
-futures-core = { version = "0.3.9", default-features = false, features = ["alloc"] }
-capnp = { version = "0.13", optional = true }
-capnp-rpc = { version = "0.13", optional = true }
-log = "0.4.11"
-dashmap = "4.0.1"
-serde = { version = "1.0.118", features = ["derive"], optional = true }
-uuid = { version = "0.8.1", optional = true }
-
-[features]
-default = ["rpc_io", "handle"]
-rpc_io = [
-=======
-futures-util = { version = "0.3", default-features = false, features = [
-    "io"
-], optional = true }
-futures-channel = { version = "0.3", default-features = false, features = [
-    "alloc"
-] }
-futures-core = { version = "0.3", default-features = false, features = [
-    "alloc"
-] }
+futures-core = { version = "0.3", default-features = false, features = ["alloc"] }
 capnp = { version = "0.14", optional = true }
 capnp-rpc = { version = "0.14", optional = true }
 log = { version = "0.4" }
 dashmap = "4.0.1"
-serde = { version = "1.0", features = ["derive"], optional = true}
+serde = { version = "1.0", features = ["derive"], optional = true }
 uuid = { version = "0.8", optional = true }
 memmap = { version = "0.7", optional = true }
 thread_local = { version = "1.0", optional = true }
 
-[dev-dependencies]
-atelier-daemon = { path = "../daemon", version = "0.1.0" }
-atelier-importer = { path = "../importer", version = "0.1.0" }
-uuid = { version = "0.8", features = ["v4"] }
-serde = { version = "1.0", features = ["derive"] }
-tokio = { version = "0.2", features = ["io-util"] }
-futures-io = { version = "0.3" }
-type-uuid = "0.1"
 
 [features]
 default = ["rpc_io", "handle", "packfile_io"]
 packfile_io = [
->>>>>>> 0a05a399
     "atelier-schema",
     "tokio",
     "capnp",
     "capnp-rpc",
     "tokio-util",
     "futures-util",
-<<<<<<< HEAD
-]
-handle = ["serde", "uuid"]
-=======
     "memmap",
     "thread_local",
 ]
-rpc_io = ["atelier-schema", "tokio", "capnp", "capnp-rpc", "futures-util", "invalidate_path"]
+rpc_io = [
+    "atelier-schema",
+    "tokio",
+    "capnp",
+    "capnp-rpc",
+    "futures-util",
+    "invalidate_path",
+]
 invalidate_path = ["atelier-core/path_utils"]
-handle = ["serde", "uuid"]
-asset_uuid_macro = ["atelier-core/asset_uuid_macro"]
->>>>>>> 0a05a399
+handle = ["serde", "uuid"]